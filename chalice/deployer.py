--- conflicted
+++ resolved
@@ -1,4 +1,3 @@
-# -*- coding: utf-8 -*-
 """Deploy module for chalice apps.
 
 Handles Lambda and API Gateway deployments.
@@ -19,19 +18,12 @@
 import botocore.session  # noqa
 import virtualenv
 
-<<<<<<< HEAD
 import lib.chalice
 from lib.chalice import app
 from lib.chalice import policy
-
-=======
-import chalice
-from chalice import app
-from chalice import policy
-from chalice.config import Config  # noqa
-from chalice.awsclient import TypedAWSClient
-from chalice import compat
->>>>>>> afc3457b
+from lib.chalice.config import Config  # noqa
+from lib.chalice.awsclient import TypedAWSClient
+from lib.chalice import compat
 
 LAMBDA_TRUST_POLICY = {
     "Version": "2012-10-17",
@@ -55,23 +47,6 @@
     "Resource": "arn:aws:logs:*:*:*"
 }
 
-<<<<<<< HEAD
-LAMBDA_INVOKE = {
-    "Effect": "Allow",
-    "Action": [
-        "ec2:CreateNetworkInterface",
-        "ec2:DescribeNetworkInterfaces",
-        "ec2:DetachNetworkInterface",
-        "ec2:DeleteNetworkInterface",
-        "rds:*",
-        "lambda:InvokeFunction"
-    ],
-    "Resource": "*"
-}
-
-
-=======
->>>>>>> afc3457b
 FULL_PASSTHROUGH = """
 #set($allParams = $input.params())
 {
@@ -300,287 +275,7 @@
             "https://{api_id}.execute-api.{region}.amazonaws.com/{stage}/"
             .format(api_id=rest_api_id, region=region_name, stage=stage)
         )
-<<<<<<< HEAD
-
-    def _deploy_lambda(self, config):
-        # type: (Dict[str, Any]) -> None
-        app_config = config['config']
-        app_name = app_config['app_name']
-        if self._query.lambda_function_exists(app_name):
-            self._get_or_create_lambda_role_arn(config)
-            #Do not cleate lambda package
-            #self._update_lambda_function(config)
-        else:
-            function_arn = self._first_time_lambda_create(config)
-            # Record the lambda_arn for later use.
-            config['config']['lambda_arn'] = function_arn
-            self._write_config_to_disk(config)
-        print "Lambda deploy done."
-
-    def _update_lambda_function(self, config):
-        # type: (Dict[str, Any]) -> None
-        print "Updating lambda function..."
-        project_dir = config['project_dir']
-        packager = self._packager
-        deployment_package_filename = packager.deployment_package_filename(
-            project_dir)
-        if os.path.isfile(deployment_package_filename):
-            packager.inject_latest_app(deployment_package_filename,
-                                       project_dir)
-        else:
-            deployment_package_filename = packager.create_deployment_package(
-                project_dir)
-        with open(deployment_package_filename, 'rb') as f:
-            zip_contents = f.read()
-            client = self._client('lambda')
-            print "Sending changes to lambda."
-            client.update_function_code(
-                FunctionName=config['config']['app_name'],
-                ZipFile=zip_contents)
-
-    def _write_config_to_disk(self, config):
-        # type: (Dict[str, Any]) -> None
-        config_filename = os.path.join(config['project_dir'],
-                                       'conf', 'app.json')
-        with open(config_filename, 'w') as f:
-            f.write(json.dumps(config['config'], indent=2))
-
-    def _first_time_lambda_create(self, config):
-        # type: (Dict[str, Any]) -> str
-        # Creates a lambda function and returns the
-        # function arn.
-        # First we need to create a deployment package.
-        print "Initial creation of lambda function."
-        app_name = config['config']['app_name']
-        role_arn = self._get_or_create_lambda_role_arn(config)
-        zip_filename = self._packager.create_deployment_package(
-            config['project_dir'])
-        with open(zip_filename, 'rb') as f:
-            zip_contents = f.read()
-        return self._create_function(app_name, role_arn, zip_contents)
-
-    def _create_function(self, app_name, role_arn, zip_contents):
-        # type: (str, str, str) -> str
-        # The first time we create a role, there's a delay between
-        # role creation and being able to use the role in the
-        # creat_function call.  If we see this error, we'll retry
-        # a few times.
-        client = self._client('lambda')
-        current = 0
-        while True:
-            try:
-                response = client.create_function(
-                    FunctionName=app_name,
-                    Runtime='python2.7',
-                    Code={'ZipFile': zip_contents},
-                    Handler='app.app',
-                    Role=role_arn,
-                    Timeout=60
-                )
-            except botocore.exceptions.ClientError as e:
-                code = e.response['Error'].get('Code')
-                if code == 'InvalidParameterValueException':
-                    # We're assuming that if we receive an
-                    # InvalidParameterValueException, it's because
-                    # the role we just created can't be used by
-                    # Lambda.
-                    time.sleep(self.DELAY_TIME)
-                    current += 1
-                    if current >= self.LAMBDA_CREATE_ATTEMPTS:
-                        raise
-                    continue
-                raise
-            return response['FunctionArn']
-
-    def _get_or_create_lambda_role_arn(self, config):
-        # type: (Dict[str, Any]) -> str
-        if not config['config'].get('manage_iam_role', True):
-            # We've already validated the config, so we know
-            # if manage_iam_role==False, then they've provided a
-            # an iam_role_arn.
-            return config['config']['iam_role_arn']
-        app_name = config['config']['app_name']
-        try:
-            role_arn = self._find_role_arn(app_name)
-            self._update_role_with_latest_policy(app_name, config)
-        except ValueError:
-            print "Creating role"
-            role_arn = self._create_role_from_source_code(config)
-        return role_arn
-
-    def _update_role_with_latest_policy(self, app_name, config):
-        # type: (str, Dict[str, Any]) -> None
-        print "Updating IAM policy."
-        app_policy = self._get_policy_from_source_code(config)
-        previous = self._load_last_policy(config)
-        diff = policy.diff_policies(previous, app_policy)
-        if diff:
-            if diff.get('added', []):
-                print ("\nThe following actions will be added to "
-                       "the execution policy:\n")
-                for action in diff['added']:
-                    print action
-            if diff.get('removed', []):
-                print ("\nThe following action will be removed from "
-                       "the execution policy:\n")
-                for action in diff['removed']:
-                    print action
-            self._prompter.confirm("\nWould you like to continue? ",
-                                   default=True, abort=True)
-        iam = self._client('iam')
-        iam.delete_role_policy(RoleName=app_name,
-                               PolicyName=app_name)
-        iam.put_role_policy(RoleName=app_name,
-                            PolicyName=app_name,
-                            PolicyDocument=json.dumps(app_policy, indent=2))
-        self._record_policy(config, app_policy)
-
-    def _get_policy_from_source_code(self, config):
-        if config['autogen_policy']:
-            app_py = os.path.join(config['project_dir'], 'routes.py')
-            assert os.path.isfile(app_py)
-            with open(app_py) as f:
-                app_policy = policy.policy_from_source_code(f.read())
-                app_policy['Statement'].append(CLOUDWATCH_LOGS)
-                app_policy['Statement'].append(LAMBDA_INVOKE)
-                return app_policy
-        else:
-            app_policy = self._load_last_policy(config)
-            return app_policy
-
-    def _create_role_from_source_code(self, config):
-        # type: (Dict[str, Any]) -> str
-        app_name = config['config']['app_name']
-        app_policy = self._get_policy_from_source_code(config)
-        if len(app_policy['Statement']) > 1:
-            print "The following execution policy will be used:"
-            print json.dumps(app_policy, indent=2)
-            self._prompter.confirm("Would you like to continue? ",
-                                   default=True, abort=True)
-        iam = self._client('iam')
-        role_arn = iam.create_role(
-            RoleName=app_name,
-            AssumeRolePolicyDocument=json.dumps(
-                LAMBDA_TRUST_POLICY))['Role']['Arn']
-        iam.put_role_policy(RoleName=app_name,
-                            PolicyName=app_name,
-                            PolicyDocument=json.dumps(app_policy, indent=2))
-        self._record_policy(config, app_policy)
-        return role_arn
-
-    def _load_last_policy(self, config):
-        policy_file = os.path.join(config['project_dir'],
-                                   'conf', 'policy.json')
-        if not os.path.isfile(policy_file):
-            return {}
-        with open(policy_file, 'r') as f:
-            return json.loads(f.read())
-
-    def _record_policy(self, config, policy):
-        policy_file = os.path.join(config['project_dir'],
-                                   'conf', 'policy.json')
-        with open(policy_file, 'w') as f:
-            f.write(json.dumps(policy, indent=2))
-
-    def _find_role_arn(self, role_name):
-        # type: (str) -> str
-        response = self._client('iam').list_roles()
-        for role in response.get('Roles', []):
-            if role['RoleName'] == role_name:
-                return role['Arn']
-        raise ValueError("No role ARN found for: %s" % role_name)
-
-    def _deploy_api_gateway(self, config):
-        # type: (Dict[str, Any]) -> Tuple[str, str, str]
-        # Perhaps move this into APIGatewayResourceCreator.
-        app_name = config['config']['app_name']
-        rest_api_id = self._query.get_rest_api_id(app_name)
-        if rest_api_id is None:
-            print "Initiating first time deployment..."
-            return self._first_time_deploy(config)
-        else:
-            print "API Gateway rest API already found."
-            self._remove_all_resources(rest_api_id)
-            return self._create_resources_for_api(config, rest_api_id)
-
-    def _remove_all_resources(self, rest_api_id):
-        # type: (str) -> None
-        client = self._client('apigateway')
-        all_resources = client.get_resources(restApiId=rest_api_id)['items']
-        first_tier_ids = [r['id'] for r in all_resources
-                          if r['path'].count('/') == 1 and r['path'] != '/']
-        print "Deleting root resource id"
-        for resource_id in first_tier_ids:
-            client.delete_resource(restApiId=rest_api_id,
-                                   resourceId=resource_id)
-        root_resource = [r for r in all_resources if r['path'] == '/'][0]
-        # We can't delete the root resource, but we need to remove all the
-        # existing methods otherwise we'll get 4xx from API gateway when we
-        # try to add methods to the root resource on a redeploy.
-        self._delete_root_methods(rest_api_id, root_resource)
-        print "Done deleting existing resources."
-
-    def _delete_root_methods(self, rest_api_id, root_resource):
-        # type: (str, Dict[str, Any]) -> None
-        client = self._client('apigateway')
-        methods = list(root_resource.get('resourceMethods', []))
-        for method in methods:
-            client.delete_method(restApiId=rest_api_id,
-                                 resourceId=root_resource['id'],
-                                 httpMethod=method)
-
-    def _lambda_uri(self, lambda_function_arn):
-        # type: (str) -> str
-        region_name = self._client('apigateway').meta.region_name
-        api_version = '2015-03-31'
-        return (
-            "arn:aws:apigateway:{region_name}:lambda:path/{api_version}"
-            "/functions/{lambda_arn}/invocations".format(
-                region_name=region_name,
-                api_version=api_version,
-                lambda_arn=lambda_function_arn)
-        )
-
-    def _first_time_deploy(self, config):
-        # type: (Dict[str, Any]) -> Tuple[str, str, str]
-        app_name = config['config']['app_name']
-        client = self._client('apigateway')
-        rest_api_id = client.create_rest_api(name=app_name)['id']
-        return self._create_resources_for_api(config, rest_api_id)
-
-    def _create_resources_for_api(self, config, rest_api_id):
-        # type: (Dict[str, Any], str) -> Tuple[str, str, str]
-        client = self._client('apigateway')
-        url_trie = build_url_trie(config['chalice_app'].routes)
-        root_resource = client.get_resources(restApiId=rest_api_id)['items'][0]
-        assert root_resource['path'] == u'/'
-        resource_id = root_resource['id']
-        route_builder = APIGatewayResourceCreator(
-            client, self._client('lambda'), rest_api_id,
-            config['config']['lambda_arn'])
-        # This is a little confusing.  You need to specify the parent
-        # resource to create a subresource, but you can't create the root
-        # resource because you have to specify a parent id.  So API Gateway
-        # automatically creates the root "/" resource for you. So we have
-        # to query that via get_resources() and inject that into the
-        # url_trie to indicate the builder shouldn't try to create the
-        # resource.
-        url_trie['resource_id'] = resource_id
-        for child in url_trie['children']:
-            url_trie['children'][child]['parent_resource_id'] = resource_id
-        route_builder.build_resources(url_trie)
-        # And finally, you need an actual deployment to deploy the changes to
-        # API gateway.
-        stage = config['config'].get('stage', 'dev')
-        print "Deploying to:", stage
-        client.create_deployment(
-            restApiId=rest_api_id,
-            stageName=stage,
-        )
-        return rest_api_id, client.meta.region_name, stage
-=======
         return rest_api_id, region_name, stage
->>>>>>> afc3457b
 
 
 class APIGatewayResourceCreator(object):
@@ -704,7 +399,7 @@
         # pip install -t doesn't work out of the box with homebrew and
         # python, so we're using virtualenvs instead which works in
         # more cases.
-        venv_dir = os.path.join(project_dir, 'conf', 'venv')
+        venv_dir = os.path.join(project_dir, '.chalice', 'venv')
         self._create_virtualenv(venv_dir)
         pip_exe = compat.pip_script_in_venv(venv_dir)
         assert os.path.isfile(pip_exe)
@@ -753,7 +448,7 @@
         requirements_file = os.path.join(project_dir, 'requirements.txt')
         hash_contents = self._hash_requirements_file(requirements_file)
         deployment_package_filename = os.path.join(
-            project_dir, 'conf', 'deployments', hash_contents + '.zip')
+            project_dir, '.chalice', 'deployments', hash_contents + '.zip')
         return deployment_package_filename
 
     def _add_py_deps(self, zip, deps_dir):
@@ -781,7 +476,7 @@
             chalice_init = chalice_init[:-1]
         zip.write(chalice_init, 'chalice/__init__.py')
 
-        zip.write(os.path.join(project_dir, 'routes.py'),
+        zip.write(os.path.join(project_dir, 'app.py'),
                   'app.py')
         self._add_chalice_lib_if_needed(project_dir, zip)
 
@@ -820,24 +515,16 @@
         with zipfile.ZipFile(deployment_package_filename, 'r') as inzip:
             with zipfile.ZipFile(tmpzip, 'w') as outzip:
                 for el in inzip.infolist():
-<<<<<<< HEAD
-                    if el.filename == 'routes.py':
-=======
                     if self._is_chalice_app_file(el.filename):
->>>>>>> afc3457b
                         continue
                     else:
                         contents = inzip.read(el.filename)
                         outzip.writestr(el, contents)
                 # Then at the end, add back the app.py.
-                app_py = os.path.join(project_dir, 'routes.py')
+                app_py = os.path.join(project_dir, 'app.py')
                 assert os.path.isfile(app_py), app_py
-<<<<<<< HEAD
-                outzip.write(app_py, 'routes.py')
-=======
                 outzip.write(app_py, 'app.py')
                 self._add_chalice_lib_if_needed(project_dir, outzip)
->>>>>>> afc3457b
         shutil.move(tmpzip, deployment_package_filename)
 
     def _is_chalice_app_file(self, filename):
